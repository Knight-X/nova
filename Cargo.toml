[package]
name = "tendermint-basecoin"
version = "0.1.0"
edition = "2018"
license = "Apache-2.0"
readme = "README.md"
categories = ["cryptography::cryptocurrencies"]
repository = "https://github.com/informalsystems/basecoin-rs"
authors = ["Informal Systems <hello@informal.systems>"]
description = """
    An example Tendermint ABCI application that integrates with ibc-rs, making
    use of tendermint-rs.
"""

[dependencies]
bytes = "1.0.1"
cosmrs = "0.3.0"
flex-error = { version = "0.4.2", features = [ "eyre_tracer" ] }
<<<<<<< HEAD
ibc = "0.9.0"
ibc-proto = "0.13.0"
=======
ibc = "=0.8.0"
ibc-proto = "=0.12.0"
>>>>>>> 3350d366
ics23 = "=0.6.7"
prost = "0.9.0"
prost-types = "0.9.0"
lazy_static = "1.4.0"
serde = "1.0"
serde_json = "1.0"
sha2 = "0.9.2"
structopt = "0.3.21"
tendermint = "=0.23.1"
tendermint-abci = "=0.23.1"
tendermint-proto = "=0.23.1"
tracing = "0.1.26"
tracing-subscriber = "0.2.18"
tonic="0.6"
tokio = { version = "1.0", features = ["macros", "rt-multi-thread"] }

<<<<<<< HEAD
[patch.crates-io]
ibc = { git = "https://github.com/informalsystems/ibc-rs.git", branch = "basecoin/phase-5" }
ibc-proto = { git = "https://github.com/informalsystems/ibc-rs.git", branch = "basecoin/phase-5" }
=======
[dev-dependencies]
proptest = "*"
rand = "*"

[patch.crates-io]
ibc = { git = "https://github.com/informalsystems/ibc-rs.git", branch = "basecoin/phase-4-1" }
ibc-proto = { git = "https://github.com/informalsystems/ibc-rs.git", branch = "basecoin/phase-4-1" }
>>>>>>> 3350d366
<|MERGE_RESOLUTION|>--- conflicted
+++ resolved
@@ -16,13 +16,8 @@
 bytes = "1.0.1"
 cosmrs = "0.3.0"
 flex-error = { version = "0.4.2", features = [ "eyre_tracer" ] }
-<<<<<<< HEAD
 ibc = "0.9.0"
-ibc-proto = "0.13.0"
-=======
-ibc = "=0.8.0"
-ibc-proto = "=0.12.0"
->>>>>>> 3350d366
+ibc-proto = "=0.13.0"
 ics23 = "=0.6.7"
 prost = "0.9.0"
 prost-types = "0.9.0"
@@ -39,16 +34,10 @@
 tonic="0.6"
 tokio = { version = "1.0", features = ["macros", "rt-multi-thread"] }
 
-<<<<<<< HEAD
-[patch.crates-io]
-ibc = { git = "https://github.com/informalsystems/ibc-rs.git", branch = "basecoin/phase-5" }
-ibc-proto = { git = "https://github.com/informalsystems/ibc-rs.git", branch = "basecoin/phase-5" }
-=======
 [dev-dependencies]
 proptest = "*"
 rand = "*"
 
 [patch.crates-io]
-ibc = { git = "https://github.com/informalsystems/ibc-rs.git", branch = "basecoin/phase-4-1" }
-ibc-proto = { git = "https://github.com/informalsystems/ibc-rs.git", branch = "basecoin/phase-4-1" }
->>>>>>> 3350d366
+ibc = { git = "https://github.com/informalsystems/ibc-rs.git", branch = "basecoin/phase-5" }
+ibc-proto = { git = "https://github.com/informalsystems/ibc-rs.git", branch = "basecoin/phase-5" }