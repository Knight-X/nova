//! The basecoin ABCI application.

pub(crate) mod modules;
mod response;

pub(crate) mod store;

use crate::app::modules::{prefix, Bank, Error, ErrorDetail, Ibc, Identifiable, Module};
use crate::app::response::ResponseFromErrorExt;
use crate::app::store::{Height, Path, ProvableStore, SharedStore, Store, SubStore, WalStore};
use crate::prostgen::cosmos::auth::v1beta1::{
    query_server::Query as AuthQuery, BaseAccount, QueryAccountRequest, QueryAccountResponse,
    QueryAccountsRequest, QueryAccountsResponse, QueryParamsRequest as AuthQueryParamsRequest,
    QueryParamsResponse as AuthQueryParamsResponse,
};
use crate::prostgen::cosmos::base::tendermint::v1beta1::{
    service_server::Service as HealthService, GetBlockByHeightRequest, GetBlockByHeightResponse,
    GetLatestBlockRequest, GetLatestBlockResponse, GetLatestValidatorSetRequest,
    GetLatestValidatorSetResponse, GetNodeInfoRequest, GetNodeInfoResponse, GetSyncingRequest,
    GetSyncingResponse, GetValidatorSetByHeightRequest, GetValidatorSetByHeightResponse,
    Module as VersionInfoModule, VersionInfo,
};
use crate::prostgen::cosmos::staking::v1beta1::{
    query_server::Query as StakingQuery, Params, QueryDelegationRequest, QueryDelegationResponse,
    QueryDelegatorDelegationsRequest, QueryDelegatorDelegationsResponse,
    QueryDelegatorUnbondingDelegationsRequest, QueryDelegatorUnbondingDelegationsResponse,
    QueryDelegatorValidatorRequest, QueryDelegatorValidatorResponse,
    QueryDelegatorValidatorsRequest, QueryDelegatorValidatorsResponse, QueryHistoricalInfoRequest,
    QueryHistoricalInfoResponse, QueryParamsRequest as StakingQueryParamsRequest,
    QueryParamsResponse as StakingQueryParamsResponse, QueryPoolRequest, QueryPoolResponse,
    QueryRedelegationsRequest, QueryRedelegationsResponse, QueryUnbondingDelegationRequest,
    QueryUnbondingDelegationResponse, QueryValidatorDelegationsRequest,
    QueryValidatorDelegationsResponse, QueryValidatorRequest, QueryValidatorResponse,
    QueryValidatorUnbondingDelegationsRequest, QueryValidatorUnbondingDelegationsResponse,
    QueryValidatorsRequest, QueryValidatorsResponse,
};

use std::convert::{Into, TryInto};
use std::sync::{Arc, RwLock};

use cosmos_sdk::{tx::Msg, Tx};
use prost::Message;
use prost_types::{Any, Duration};
use serde_json::Value;
use tendermint_abci::Application;
use tendermint_proto::abci::{
    Event, RequestDeliverTx, RequestInfo, RequestInitChain, RequestQuery, ResponseCommit,
    ResponseDeliverTx, ResponseInfo, ResponseInitChain, ResponseQuery,
};
<<<<<<< HEAD
use tendermint_proto::crypto::{ProofOp, ProofOps};
use tendermint_proto::p2p::{DefaultNodeInfo, ProtocolVersion};
=======
use tendermint_proto::p2p::DefaultNodeInfo;
>>>>>>> 148f4dd2
use tonic::{Request, Response, Status};
use tracing::{debug, info};

/// BaseCoin ABCI application.
///
/// Can be safely cloned and sent across threads, but not shared.
#[derive(Clone)]
pub(crate) struct BaseCoinApp<S> {
    store: SharedStore<WalStore<S>>,
    modules: Arc<RwLock<Vec<Box<dyn Module + Send + Sync>>>>,
}

impl<S: ProvableStore + 'static> BaseCoinApp<S> {
    /// Constructor.
    pub(crate) fn new(store: S) -> Self {
        let store = SharedStore::new(WalStore::new(store));
        // `SubStore` guarantees modules exclusive access to all paths in the store key-space.
        let modules: Vec<Box<dyn Module + Send + Sync>> = vec![
            Box::new(Bank {
                store: SubStore::new(store.clone(), prefix::Bank),
            }),
            Box::new(Ibc {
                store: SubStore::new(store.clone(), prefix::Ibc),
                client_counter: 0,
                conn_counter: 0,
            }),
        ];
        Self {
            store,
            modules: Arc::new(RwLock::new(modules)),
        }
    }

    pub(crate) fn sub_store<I: Identifiable>(
        &self,
        prefix: I,
    ) -> SubStore<SharedStore<WalStore<S>>, I> {
        SubStore::new(self.store.clone(), prefix)
    }
}

impl<S> BaseCoinApp<S> {
    // try to deliver the message to all registered modules
    // if `module.deliver()` returns `Error::not_handled()`, try next module
    // Return:
    // * other errors immediately OR
    // * `Error::not_handled()` if all modules return `Error::not_handled()`
    // * events from first successful deliver call OR
    fn deliver_msg(&self, message: Msg) -> Result<Vec<Event>, Error> {
        let mut modules = self.modules.write().unwrap();
        let mut handled = false;
        let mut events = vec![];

        for m in modules.iter_mut() {
            match m.deliver(message.clone().into()) {
                Ok(mut msg_events) => {
                    events.append(&mut msg_events);
                    handled = true;
                    break;
                }
                Err(Error(ErrorDetail::NotHandled(_), _)) => continue,
                Err(e) => return Err(e),
            };
        }

        if handled {
            Ok(events)
        } else {
            Err(Error::not_handled())
        }
    }
}

impl<S: ProvableStore + 'static> Application for BaseCoinApp<S> {
    fn info(&self, request: RequestInfo) -> ResponseInfo {
        let (last_block_height, last_block_app_hash) = {
            let state = self.store.read().unwrap();
            (state.current_height() as i64, state.root_hash())
        };
        debug!(
            "Got info request. Tendermint version: {}; Block version: {}; P2P version: {}, {:?}, {:?}",
            request.version, request.block_version, request.p2p_version, last_block_height, last_block_app_hash
        );
        ResponseInfo {
            data: "basecoin-rs".to_string(),
            version: "0.1.0".to_string(),
            app_version: 1,
            last_block_height,
            last_block_app_hash,
        }
    }

    fn init_chain(&self, request: RequestInitChain) -> ResponseInitChain {
        debug!("Got init chain request.");

        // safety - we panic on errors to prevent chain creation with invalid genesis config
        let app_state: Value = serde_json::from_str(
            &String::from_utf8(request.app_state_bytes.clone()).expect("invalid genesis state"),
        )
        .expect("genesis state isn't valid JSON");
        let mut modules = self.modules.write().unwrap();
        for m in modules.iter_mut() {
            m.init(app_state.clone());
        }

        info!("App initialized");

        ResponseInitChain {
            consensus_params: request.consensus_params,
            validators: vec![], // use validator set proposed by tendermint (ie. in the genesis file)
            app_hash: self.store.write().unwrap().root_hash(),
        }
    }

    fn query(&self, request: RequestQuery) -> ResponseQuery {
        debug!("Got query request: {:?}", request);

        let path: Option<Path> = request.path.try_into().ok();
        let modules = self.modules.read().unwrap();
        for m in modules.iter() {
            match m.query(
                &request.data,
                path.as_ref(),
                Height::from(request.height as u64),
            ) {
                // success - implies query was handled by this module, so return response
                Ok(result) => {
                    // TODO(hu55a1n1): Add proof support
                    return ResponseQuery {
                        code: 0,
                        log: "exists".to_string(),
                        key: request.data,
                        value: result,
<<<<<<< HEAD
                        proof_ops: Some(ProofOps {
                            ops: vec![ProofOp {
                                r#type: "dummy proof".to_string(),
                                key: vec![0],
                                data: vec![0],
                            }],
                        }),
=======
>>>>>>> 148f4dd2
                        height: self.store.read().unwrap().current_height() as i64,
                        ..ResponseQuery::default()
                    };
                }
                // `Error::not_handled()` - implies query isn't known or was intercepted but not
                // responded to by this module, so try with next module
                Err(Error(ErrorDetail::NotHandled(_), _)) => continue,
                // Other error - return immediately
                Err(e) => return ResponseQuery::from_error(1, format!("query error: {:?}", e)),
            }
        }
        ResponseQuery::from_error(1, "query msg not handled")
    }

    fn deliver_tx(&self, request: RequestDeliverTx) -> ResponseDeliverTx {
        debug!("Got deliverTx request: {:?}", request);

        let tx: Tx = match request.tx.as_slice().try_into() {
            Ok(tx) => tx,
            Err(err) => {
                return ResponseDeliverTx::from_error(
                    1,
                    format!("failed to decode incoming tx bytes: {}", err),
                );
            }
        };

        if tx.body.messages.is_empty() {
            return ResponseDeliverTx::from_error(2, "Empty Tx");
        }

        let mut events = vec![];
        for message in tx.body.messages {
            // try to deliver message to every module
            match self.deliver_msg(message.clone()) {
                // success - append events and continue with next message
                Ok(mut msg_events) => {
                    events.append(&mut msg_events);
                }
                // return on first error -
                // either an error that occurred during execution of this message OR no module
                // could handle this message
                Err(e) => {
                    // reset changes from other messages in this tx
                    self.store.write().unwrap().reset();
                    return ResponseDeliverTx::from_error(
                        2,
                        format!("deliver failed with error: {}", e),
                    );
                }
            }
        }

        ResponseDeliverTx {
            log: "success".to_owned(),
            events,
            ..ResponseDeliverTx::default()
        }
    }

    fn commit(&self) -> ResponseCommit {
        let mut state = self.store.write().unwrap();
        let data = state.commit().expect("failed to commit to state");
        info!("Committed height {}", state.current_height() - 1);
        ResponseCommit {
            data,
            retain_height: 0,
        }
    }
}

#[tonic::async_trait]
impl<S: ProvableStore + 'static> HealthService for BaseCoinApp<S> {
    async fn get_node_info(
        &self,
        _request: Request<GetNodeInfoRequest>,
    ) -> Result<Response<GetNodeInfoResponse>, Status> {
        debug!("Got node info request");

        // TODO(hu55a1n1): generate below info using build script
        Ok(Response::new(GetNodeInfoResponse {
            default_node_info: Some(DefaultNodeInfo::default()),
            application_version: Some(VersionInfo {
                name: "basecoin-rs".to_string(),
                app_name: "basecoind".to_string(),
                version: "0.1.0".to_string(),
                git_commit: "209afef7e99ebcb814b25b6738d033aa5e1a932c".to_string(),
                build_deps: vec![VersionInfoModule {
                    path: "github.com/cosmos/cosmos-sdk".to_string(),
                    version: "v0.43.0".to_string(),
                    sum: "h1:ps1QWfvaX6VLNcykA7wzfii/5IwBfYgTIik6NOVDq/c=".to_string(),
                }],
                ..VersionInfo::default()
            }),
        }))
    }

    async fn get_syncing(
        &self,
        _request: Request<GetSyncingRequest>,
    ) -> Result<Response<GetSyncingResponse>, Status> {
        unimplemented!()
    }

    async fn get_latest_block(
        &self,
        _request: Request<GetLatestBlockRequest>,
    ) -> Result<Response<GetLatestBlockResponse>, Status> {
        unimplemented!()
    }

    async fn get_block_by_height(
        &self,
        _request: Request<GetBlockByHeightRequest>,
    ) -> Result<Response<GetBlockByHeightResponse>, Status> {
        unimplemented!()
    }

    async fn get_latest_validator_set(
        &self,
        _request: Request<GetLatestValidatorSetRequest>,
    ) -> Result<Response<GetLatestValidatorSetResponse>, Status> {
        unimplemented!()
    }

    async fn get_validator_set_by_height(
        &self,
        _request: Request<GetValidatorSetByHeightRequest>,
    ) -> Result<Response<GetValidatorSetByHeightResponse>, Status> {
        unimplemented!()
    }
}

#[tonic::async_trait]
impl<S: ProvableStore + 'static> AuthQuery for BaseCoinApp<S> {
    async fn accounts(
        &self,
        _request: Request<QueryAccountsRequest>,
    ) -> Result<Response<QueryAccountsResponse>, Status> {
        unimplemented!()
    }

    async fn account(
        &self,
        _request: Request<QueryAccountRequest>,
    ) -> Result<Response<QueryAccountResponse>, Status> {
        debug!("Got auth account request");

        let account = BaseAccount::default();
        let mut buf = Vec::new();
        account.encode(&mut buf).unwrap(); // safety - cannot fail since buf is a vector

        Ok(Response::new(QueryAccountResponse {
            account: Some(Any {
                type_url: "/cosmos.auth.v1beta1.BaseAccount".to_string(),
                value: buf,
            }),
        }))
    }

    async fn params(
        &self,
        _request: Request<AuthQueryParamsRequest>,
    ) -> Result<Response<AuthQueryParamsResponse>, Status> {
        unimplemented!()
    }
}

#[tonic::async_trait]
impl<S: ProvableStore + 'static> StakingQuery for BaseCoinApp<S> {
    async fn validators(
        &self,
        _request: Request<QueryValidatorsRequest>,
    ) -> Result<Response<QueryValidatorsResponse>, Status> {
        unimplemented!()
    }

    async fn validator(
        &self,
        _request: Request<QueryValidatorRequest>,
    ) -> Result<Response<QueryValidatorResponse>, Status> {
        unimplemented!()
    }

    async fn validator_delegations(
        &self,
        _request: Request<QueryValidatorDelegationsRequest>,
    ) -> Result<Response<QueryValidatorDelegationsResponse>, Status> {
        unimplemented!()
    }

    async fn validator_unbonding_delegations(
        &self,
        _request: Request<QueryValidatorUnbondingDelegationsRequest>,
    ) -> Result<Response<QueryValidatorUnbondingDelegationsResponse>, Status> {
        unimplemented!()
    }

    async fn delegation(
        &self,
        _request: Request<QueryDelegationRequest>,
    ) -> Result<Response<QueryDelegationResponse>, Status> {
        unimplemented!()
    }

    async fn unbonding_delegation(
        &self,
        _request: Request<QueryUnbondingDelegationRequest>,
    ) -> Result<Response<QueryUnbondingDelegationResponse>, Status> {
        unimplemented!()
    }

    async fn delegator_delegations(
        &self,
        _request: Request<QueryDelegatorDelegationsRequest>,
    ) -> Result<Response<QueryDelegatorDelegationsResponse>, Status> {
        unimplemented!()
    }

    async fn delegator_unbonding_delegations(
        &self,
        _request: Request<QueryDelegatorUnbondingDelegationsRequest>,
    ) -> Result<Response<QueryDelegatorUnbondingDelegationsResponse>, Status> {
        unimplemented!()
    }

    async fn redelegations(
        &self,
        _request: Request<QueryRedelegationsRequest>,
    ) -> Result<Response<QueryRedelegationsResponse>, Status> {
        unimplemented!()
    }

    async fn delegator_validators(
        &self,
        _request: Request<QueryDelegatorValidatorsRequest>,
    ) -> Result<Response<QueryDelegatorValidatorsResponse>, Status> {
        unimplemented!()
    }

    async fn delegator_validator(
        &self,
        _request: Request<QueryDelegatorValidatorRequest>,
    ) -> Result<Response<QueryDelegatorValidatorResponse>, Status> {
        unimplemented!()
    }

    async fn historical_info(
        &self,
        _request: Request<QueryHistoricalInfoRequest>,
    ) -> Result<Response<QueryHistoricalInfoResponse>, Status> {
        unimplemented!()
    }

    async fn pool(
        &self,
        _request: Request<QueryPoolRequest>,
    ) -> Result<Response<QueryPoolResponse>, Status> {
        unimplemented!()
    }

    async fn params(
        &self,
        _request: Request<StakingQueryParamsRequest>,
    ) -> Result<Response<StakingQueryParamsResponse>, Status> {
        debug!("Got staking params request");

        Ok(Response::new(StakingQueryParamsResponse {
            params: Some(Params {
                unbonding_time: Some(Duration {
                    seconds: 3 * 7 * 24 * 60 * 60,
                    nanos: 0,
                }),
                ..Params::default()
            }),
        }))
    }
}<|MERGE_RESOLUTION|>--- conflicted
+++ resolved
@@ -47,12 +47,7 @@
     Event, RequestDeliverTx, RequestInfo, RequestInitChain, RequestQuery, ResponseCommit,
     ResponseDeliverTx, ResponseInfo, ResponseInitChain, ResponseQuery,
 };
-<<<<<<< HEAD
-use tendermint_proto::crypto::{ProofOp, ProofOps};
-use tendermint_proto::p2p::{DefaultNodeInfo, ProtocolVersion};
-=======
 use tendermint_proto::p2p::DefaultNodeInfo;
->>>>>>> 148f4dd2
 use tonic::{Request, Response, Status};
 use tracing::{debug, info};
 
@@ -186,16 +181,6 @@
                         log: "exists".to_string(),
                         key: request.data,
                         value: result,
-<<<<<<< HEAD
-                        proof_ops: Some(ProofOps {
-                            ops: vec![ProofOp {
-                                r#type: "dummy proof".to_string(),
-                                key: vec![0],
-                                data: vec![0],
-                            }],
-                        }),
-=======
->>>>>>> 148f4dd2
                         height: self.store.read().unwrap().current_height() as i64,
                         ..ResponseQuery::default()
                     };
