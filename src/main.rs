--- conflicted
+++ resolved
@@ -7,6 +7,7 @@
 mod app;
 mod prostgen;
 
+use crate::app::modules::auth::{AccountKeeper, AuthAccount};
 use crate::app::modules::{prefix, Auth, Bank, Ibc, Identifiable, Staking};
 use crate::app::store::InMemoryStore;
 use crate::app::BaseCoinApp;
@@ -16,6 +17,7 @@
 use crate::prostgen::ibc::core::connection::v1::query_server::QueryServer as ConnectionQueryServer;
 use crate::prostgen::ibc::core::port::v1::query_server::QueryServer as PortQueryServer;
 
+use cosmrs::AccountId;
 use structopt::StructOpt;
 use tendermint_abci::ServerBuilder;
 use tokio::runtime::Runtime;
@@ -50,33 +52,6 @@
     quiet: bool,
 }
 
-<<<<<<< HEAD
-#[tokio::main]
-async fn grpc_serve<S: Default + ProvableStore + 'static>(
-    app: BaseCoinApp<S>,
-    host: String,
-    port: u16,
-) {
-    let addr = format!("{}:{}", host, port).parse().unwrap();
-
-    let ibc = Ibc::new(app.get_store(prefix::Ibc {}.identifier()).unwrap());
-
-    // TODO(hu55a1n1): implement these services for `auth` and `staking` modules
-    Server::builder()
-        .add_service(HealthServer::new(app.clone()))
-        .add_service(AuthQueryServer::new(app.clone()))
-        .add_service(StakingQueryServer::new(app.clone()))
-        .add_service(TxServer::new(app.clone()))
-        .add_service(ClientQueryServer::new(ibc.clone()))
-        .add_service(ConnectionQueryServer::new(ibc.clone()))
-        .add_service(PortQueryServer::new(ibc))
-        .serve(addr)
-        .await
-        .unwrap()
-}
-
-=======
->>>>>>> cb48ddc4
 fn main() {
     let opt: Opt = Opt::from_args();
     let log_level = if opt.quiet {
@@ -94,6 +69,11 @@
 
     // instantiate modules and setup inter-module communication (if required)
     let auth = Auth::new(app.module_store(&prefix::Auth {}.identifier()));
+    let relayer_acc = AccountId::new("basecoin", Default::default()).unwrap();
+    auth.account_keeper()
+        .set_account(AuthAccount::new(relayer_acc))
+        .expect("failed to init relayer account");
+
     let bank = Bank::new(
         app.module_store(&prefix::Bank {}.identifier()),
         auth.account_reader(),
@@ -120,7 +100,8 @@
         .add_service(HealthServer::new(app.clone()))
         .add_service(TxServer::new(app))
         .add_service(ClientQueryServer::new(ibc.clone()))
-        .add_service(ConnectionQueryServer::new(ibc))
+        .add_service(ConnectionQueryServer::new(ibc.clone()))
+        .add_service(PortQueryServer::new(ibc))
         .add_service(auth.query())
         .add_service(staking.query())
         .serve(format!("{}:{}", opt.host, opt.grpc_port).parse().unwrap());
