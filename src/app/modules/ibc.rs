use crate::app::modules::{Error as ModuleError, Identifiable, Module, QueryResult};
use crate::app::store::{Height, Path, ProvableStore, Store};
use crate::prostgen::ibc::core::client::v1::{
    query_server::Query as ClientQuery, ConsensusStateWithHeight, Height as RawHeight,
    QueryClientParamsRequest, QueryClientParamsResponse, QueryClientStateRequest,
    QueryClientStateResponse, QueryClientStatesRequest, QueryClientStatesResponse,
    QueryClientStatusRequest, QueryClientStatusResponse, QueryConsensusStateRequest,
    QueryConsensusStateResponse, QueryConsensusStatesRequest, QueryConsensusStatesResponse,
    QueryUpgradedClientStateRequest, QueryUpgradedClientStateResponse,
    QueryUpgradedConsensusStateRequest, QueryUpgradedConsensusStateResponse,
};
use crate::prostgen::ibc::core::commitment::v1::MerklePrefix;
use crate::prostgen::ibc::core::connection::v1::{
    query_server::Query as ConnectionQuery, ConnectionEnd as RawConnectionEnd,
<<<<<<< HEAD
    Counterparty as RawCounterParty, Version as RawVersion,
};
use crate::prostgen::ibc::core::connection::v1::{
    QueryClientConnectionsRequest, QueryClientConnectionsResponse,
    QueryConnectionClientStateRequest, QueryConnectionClientStateResponse,
    QueryConnectionConsensusStateRequest, QueryConnectionConsensusStateResponse,
    QueryConnectionRequest, QueryConnectionResponse, QueryConnectionsRequest,
    QueryConnectionsResponse,
=======
    Counterparty as RawCounterParty, QueryClientConnectionsRequest, QueryClientConnectionsResponse,
    QueryConnectionClientStateRequest, QueryConnectionClientStateResponse,
    QueryConnectionConsensusStateRequest, QueryConnectionConsensusStateResponse,
    QueryConnectionRequest, QueryConnectionResponse, QueryConnectionsRequest,
    QueryConnectionsResponse, Version as RawVersion,
>>>>>>> 3350d366
};

use std::convert::{TryFrom, TryInto};
use std::str::FromStr;

use ibc::applications::ics20_fungible_token_transfer::context::Ics20Context;
use ibc::clients::ics07_tendermint::consensus_state::ConsensusState;
use ibc::core::ics02_client::client_consensus::AnyConsensusState;
use ibc::core::ics02_client::client_state::AnyClientState;
use ibc::core::ics02_client::client_type::ClientType;
use ibc::core::ics02_client::context::{ClientKeeper, ClientReader};
use ibc::core::ics02_client::error::Error as ClientError;
use ibc::core::ics03_connection::connection::ConnectionEnd;
use ibc::core::ics03_connection::context::{ConnectionKeeper, ConnectionReader};
use ibc::core::ics03_connection::error::Error as ConnectionError;
use ibc::core::ics04_channel::channel::ChannelEnd;
use ibc::core::ics04_channel::context::{ChannelKeeper, ChannelReader};
use ibc::core::ics04_channel::error::Error as ChannelError;
use ibc::core::ics04_channel::packet::{Receipt, Sequence};
use ibc::core::ics05_port::capabilities::Capability;
use ibc::core::ics05_port::context::PortReader;
use ibc::core::ics05_port::error::Error as PortError;
use ibc::core::ics23_commitment::commitment::{CommitmentPrefix, CommitmentRoot};
<<<<<<< HEAD
use ibc::core::ics24_host::error::ValidationError;
=======
>>>>>>> 3350d366
use ibc::core::ics24_host::identifier::{ChannelId, ClientId, ConnectionId, PortId};
use ibc::core::ics24_host::{path::PathError, Path as IbcPath, IBC_QUERY_PATH};
use ibc::core::ics26_routing::context::Ics26Context;
use ibc::core::ics26_routing::handler::{decode, dispatch};
use ibc::timestamp::Timestamp;
use ibc::Height as IbcHeight;
<<<<<<< HEAD
use ibc_proto::ibc::core::channel::v1::Channel as IbcRawChannelEnd;
use ibc_proto::ibc::core::connection::v1::ConnectionEnd as IbcRawConnectionEnd;
use prost::Message;
use prost_types::Any;
use sha2::Digest;
use tendermint::{abci::responses::Event as TendermintEvent, Hash, Time};
=======
use ibc_proto::ibc::core::connection::v1::ConnectionEnd as IbcRawConnectionEnd;
use prost::Message;
use prost_types::Any;
use tendermint::{Hash, Time};
>>>>>>> 3350d366
use tendermint_proto::abci::{Event, EventAttribute};
use tendermint_proto::crypto::ProofOp;
use tonic::{Request, Response, Status};
use tracing::{debug, trace};

pub(crate) type Error = ibc::core::ics26_routing::error::Error;

impl From<Error> for ModuleError {
    fn from(e: Error) -> Self {
        ModuleError::ibc(e)
    }
}

impl TryFrom<Path> for IbcPath {
    type Error = PathError;

    fn try_from(path: Path) -> Result<Self, Self::Error> {
        Self::from_str(path.to_string().as_str())
    }
}

impl From<IbcPath> for Path {
    fn from(ibc_path: IbcPath) -> Self {
        Self::try_from(ibc_path.to_string()).unwrap() // safety - `IbcPath`s are correct-by-construction
    }
}

/// The Ibc module
/// Implements all ibc-rs `Reader`s and `Keeper`s
/// Also implements gRPC endpoints required by `hermes`
#[derive(Clone)]
pub struct Ibc<S> {
    /// Handle to store instance.
    /// The module is guaranteed exclusive access to all paths in the store key-space.
    store: S,
    /// Counter for clients
    client_counter: u64,
    /// Counter for connections
    conn_counter: u64,
<<<<<<< HEAD
    /// Counter for channels
    channel_counter: u64,
=======
>>>>>>> 3350d366
}

impl<S: ProvableStore> Ibc<S> {
    pub fn new(store: S) -> Self {
        Self {
            store,
            client_counter: 0,
            conn_counter: 0,
<<<<<<< HEAD
            channel_counter: 0,
=======
>>>>>>> 3350d366
        }
    }

    fn get_proof(&self, height: Height, path: &Path) -> Option<Vec<u8>> {
        if let Some(p) = self.store.get_proof(height, path) {
            let mut buffer = Vec::new();
            if p.encode(&mut buffer).is_ok() {
                return Some(buffer);
            }
        }
        None
    }
}

impl<S: Store> ClientReader for Ibc<S> {
    fn client_type(&self, client_id: &ClientId) -> Result<ClientType, ClientError> {
        let path = IbcPath::ClientType(client_id.clone());
        self.store
<<<<<<< HEAD
            .get(Height::Pending, &path)
            .map(|v| serde_json::from_str(&String::from_utf8(v).unwrap()).unwrap()) // safety - data on the store is assumed to be well-formed
=======
            .get(Height::Pending, &path.into())
            // safety - data on the store is assumed to be well-formed
            .map(|v| serde_json::from_str(&String::from_utf8(v).unwrap()).unwrap())
>>>>>>> 3350d366
            .ok_or_else(ClientError::implementation_specific)
    }

    fn client_state(&self, client_id: &ClientId) -> Result<AnyClientState, ClientError> {
        let path = IbcPath::ClientState(client_id.clone());
        let value = self
            .store
            .get(Height::Pending, &path.into())
            .ok_or_else(ClientError::implementation_specific)?;
        let client_state = Any::decode(value.as_slice());
        client_state
            .map_err(|_| ClientError::implementation_specific())
            .map(|v| v.try_into().unwrap()) // safety - data on the store is assumed to be well-formed
    }

    fn consensus_state(
        &self,
        client_id: &ClientId,
        height: IbcHeight,
    ) -> Result<AnyConsensusState, ClientError> {
        let path = IbcPath::ClientConsensusState {
            client_id: client_id.clone(),
            epoch: height.revision_number,
            height: height.revision_height,
        };
        let value = self
            .store
<<<<<<< HEAD
            .get(Height::Pending, &path)
=======
            .get(Height::Pending, &path.into())
>>>>>>> 3350d366
            .ok_or_else(|| ClientError::consensus_state_not_found(client_id.clone(), height))?;
        let consensus_state = Any::decode(value.as_slice());
        consensus_state
            .map_err(|_| ClientError::implementation_specific())
            .map(|v| v.try_into().unwrap()) // safety - data on the store is assumed to be well-formed
    }

    fn next_consensus_state(
        &self,
        client_id: &ClientId,
        height: IbcHeight,
    ) -> Result<Option<AnyConsensusState>, ClientError> {
        let path = format!("clients/{}/consensusStates", client_id)
            .try_into()
            .unwrap(); // safety - path must be valid since ClientId and height are valid Identifiers

        let keys = self.store.get_keys(&path);
<<<<<<< HEAD
        let found_path = keys.iter().find(|path| {
            let cs_height = path
                .to_string()
                .split('/')
                .last()
                .expect("invalid path") // safety - prefixed paths will have atleast one '/'
                .parse::<IbcHeightExt>()
                .expect("couldn't parse Path as Height"); // safety - data on the store is assumed to be well-formed

            height > cs_height.0
=======
        let found_path = keys.into_iter().find(|path| {
            if let Ok(IbcPath::ClientConsensusState {
                epoch: revision_number,
                height: revision_height,
                ..
            }) = IbcPath::try_from(path.clone())
            {
                height
                    > IbcHeight {
                        revision_number,
                        revision_height,
                    }
            } else {
                false
            }
>>>>>>> 3350d366
        });

        if let Some(path) = found_path {
            // safety - data on the store is assumed to be well-formed
<<<<<<< HEAD
            let consensus_state = self.store.get(Height::Pending, path).unwrap();
            let consensus_state =
                Any::decode(consensus_state.as_slice()).expect("failed to decode consensus state");

=======
            let consensus_state = self.store.get(Height::Pending, &path).unwrap();
            let consensus_state =
                Any::decode(consensus_state.as_slice()).expect("failed to decode consensus state");
>>>>>>> 3350d366
            Ok(Some(consensus_state.try_into()?))
        } else {
            Ok(None)
        }
    }

    fn prev_consensus_state(
        &self,
        client_id: &ClientId,
        height: IbcHeight,
    ) -> Result<Option<AnyConsensusState>, ClientError> {
        let path = format!("clients/{}/consensusStates", client_id)
            .try_into()
            .unwrap(); // safety - path must be valid since ClientId and height are valid Identifiers

        let keys = self.store.get_keys(&path);
        let pos = keys.iter().position(|path| {
<<<<<<< HEAD
            let cs_height = path
                .to_string()
                .split('/')
                .last()
                .expect("invalid path") // safety - prefixed paths will have atleast one '/'
                .parse::<IbcHeightExt>()
                .expect("couldn't parse Path as Height"); // safety - data on the store is assumed to be well-formed

            height >= cs_height.0
=======
            if let Ok(IbcPath::ClientConsensusState {
                epoch: revision_number,
                height: revision_height,
                ..
            }) = IbcPath::try_from(path.clone())
            {
                height
                    >= IbcHeight {
                        revision_number,
                        revision_height,
                    }
            } else {
                false
            }
>>>>>>> 3350d366
        });

        if let Some(pos) = pos {
            if pos > 0 {
                let prev_path = &keys[pos - 1];
                // safety - data on the store is assumed to be well-formed
                let consensus_state = self.store.get(Height::Pending, prev_path).unwrap();
                let consensus_state = Any::decode(consensus_state.as_slice())
                    .expect("failed to decode consensus state");

                return Ok(Some(consensus_state.try_into()?));
            }
        }

        Ok(None)
    }

    fn client_counter(&self) -> Result<u64, ClientError> {
        Ok(self.client_counter)
    }
}

impl<S: Store> ClientKeeper for Ibc<S> {
    fn store_client_type(
        &mut self,
        client_id: ClientId,
        client_type: ClientType,
    ) -> Result<(), ClientError> {
        let path = IbcPath::ClientType(client_id);
        self.store
<<<<<<< HEAD
            .set(path, serde_json::to_string(&client_type).unwrap().into()) // safety - cannot fail since ClientType's Serialize impl doesn't fail
=======
            .set(
                path.into(),
                serde_json::to_string(&client_type).unwrap().into(),
            ) // safety - cannot fail since ClientType's Serialize impl doesn't fail
>>>>>>> 3350d366
            .map_err(|_| ClientError::implementation_specific())?;
        Ok(())
    }

    fn store_client_state(
        &mut self,
        client_id: ClientId,
        client_state: AnyClientState,
    ) -> Result<(), ClientError> {
        let data: Any = client_state.into();
        let mut buffer = Vec::new();
        data.encode(&mut buffer)
            .map_err(|e| ClientError::unknown_client_type(e.to_string()))?;

        let path = IbcPath::ClientState(client_id);
        self.store
<<<<<<< HEAD
            .set(path, buffer)
=======
            .set(path.into(), buffer)
>>>>>>> 3350d366
            .map_err(|_| ClientError::implementation_specific())?;
        Ok(())
    }

    fn store_consensus_state(
        &mut self,
        client_id: ClientId,
        height: IbcHeight,
        consensus_state: AnyConsensusState,
    ) -> Result<(), ClientError> {
        let data: Any = consensus_state.into();
        let mut buffer = Vec::new();
        data.encode(&mut buffer)
            .map_err(|e| ClientError::unknown_consensus_state_type(e.to_string()))?;

        let path = IbcPath::ClientConsensusState {
            client_id,
            epoch: height.revision_number,
            height: height.revision_height,
        };
        self.store
<<<<<<< HEAD
            .set(path, buffer)
=======
            .set(path.into(), buffer)
>>>>>>> 3350d366
            .map_err(|_| ClientError::implementation_specific())?;
        Ok(())
    }

    fn increase_client_counter(&mut self) {
        self.client_counter += 1;
    }
}

impl<S: Store> ConnectionReader for Ibc<S> {
    fn connection_end(&self, conn_id: &ConnectionId) -> Result<ConnectionEnd, ConnectionError> {
<<<<<<< HEAD
        let path = format!("connections/{}", conn_id).try_into().unwrap(); // safety - path must be valid since ClientId is a valid Identifier
        let value = self
            .store
            .get(Height::Pending, &path)
=======
        let path = IbcPath::Connections(conn_id.clone());
        let value = self
            .store
            .get(Height::Pending, &path.into())
>>>>>>> 3350d366
            .ok_or_else(ConnectionError::implementation_specific)?;
        let connection_end = IbcRawConnectionEnd::decode(value.as_slice());
        connection_end
            .map_err(|_| ConnectionError::implementation_specific())
            .map(|v| v.try_into().unwrap()) // safety - data on the store is assumed to be well-formed
    }

    fn client_state(&self, client_id: &ClientId) -> Result<AnyClientState, ConnectionError> {
        ClientReader::client_state(self, client_id).map_err(ConnectionError::ics02_client)
    }

    fn host_current_height(&self) -> IbcHeight {
        IbcHeight::new(0, self.store.current_height())
    }

    fn host_oldest_height(&self) -> IbcHeight {
        IbcHeight::zero()
    }

    fn commitment_prefix(&self) -> CommitmentPrefix {
        use super::prefix::Ibc as IbcPrefix;
        CommitmentPrefix::from_bytes(IbcPrefix {}.identifier().as_bytes())
    }

    fn client_consensus_state(
        &self,
        client_id: &ClientId,
        height: IbcHeight,
    ) -> Result<AnyConsensusState, ConnectionError> {
        ClientReader::consensus_state(self, client_id, height)
            .map_err(ConnectionError::ics02_client)
    }

    fn host_consensus_state(
        &self,
        _height: IbcHeight,
    ) -> Result<AnyConsensusState, ConnectionError> {
<<<<<<< HEAD
        // FIXME: store host consensus state and return it here
=======
>>>>>>> 3350d366
        Ok(AnyConsensusState::Tendermint(ConsensusState::new(
            CommitmentRoot::from_bytes(&[]),
            Time::unix_epoch(),
            Hash::None,
        )))
    }

    fn connection_counter(&self) -> Result<u64, ConnectionError> {
        Ok(self.conn_counter)
    }
}

impl<S: Store> ConnectionKeeper for Ibc<S> {
    fn store_connection(
        &mut self,
        connection_id: ConnectionId,
        connection_end: &ConnectionEnd,
    ) -> Result<(), ConnectionError> {
        let data: IbcRawConnectionEnd = connection_end.clone().into();
        let mut buffer = Vec::new();
        data.encode(&mut buffer)
            .map_err(|_| ConnectionError::implementation_specific())?;

<<<<<<< HEAD
        let path = format!("connections/{}", connection_id).try_into().unwrap(); // safety - path must be valid since ClientId is a valid Identifier
        self.store
            .set(path, buffer)
=======
        let path = IbcPath::Connections(connection_id);
        self.store
            .set(path.into(), buffer)
>>>>>>> 3350d366
            .map_err(|_| ConnectionError::implementation_specific())?;
        Ok(())
    }

    fn store_connection_to_client(
        &mut self,
        connection_id: ConnectionId,
        client_id: &ClientId,
    ) -> Result<(), ConnectionError> {
<<<<<<< HEAD
        let path = format!("clients/{}/connections", client_id)
            .try_into()
            .unwrap(); // safety - path must be valid since ClientId is a valid Identifier
=======
        let path = IbcPath::ClientConnections(client_id.clone()).into();
>>>>>>> 3350d366
        let mut conn_ids: Vec<ConnectionId> = self
            .store
            .get(Height::Pending, &path)
            .map(|v| serde_json::from_str(&String::from_utf8(v).unwrap()).unwrap()) // safety - data on the store is assumed to be well-formed
            .unwrap_or_default();

        conn_ids.push(connection_id);
        self.store
            .set(path, serde_json::to_string(&conn_ids).unwrap().into()) // safety - cannot fail since ClientType's Serialize impl doesn't fail
            .map_err(|_| ConnectionError::implementation_specific())?;
        Ok(())
    }

    fn increase_connection_counter(&mut self) {
        self.conn_counter += 1;
    }
}

impl<S: Store> ChannelReader for Ibc<S> {
    fn channel_end(
        &self,
        port_channel_id: &(PortId, ChannelId),
    ) -> Result<ChannelEnd, ChannelError> {
        let path = format!(
            "channelEnds/ports/{}/channels/{}",
            port_channel_id.0, port_channel_id.1
        )
        .try_into()
        .unwrap(); // safety - path must be valid since ClientId is a valid Identifier
        let value = self
            .store
            .get(Height::Pending, &path)
            .ok_or_else(ChannelError::implementation_specific)?;
        let channel_end = IbcRawChannelEnd::decode(value.as_slice());
        channel_end
            .map_err(|_| ChannelError::implementation_specific())
            .map(|v| v.try_into().unwrap()) // safety - data on the store is assumed to be well-formed
    }

    fn connection_end(&self, connection_id: &ConnectionId) -> Result<ConnectionEnd, ChannelError> {
        ConnectionReader::connection_end(self, connection_id)
            .map_err(ChannelError::ics03_connection)
    }

    fn connection_channels(
        &self,
        cid: &ConnectionId,
    ) -> Result<Vec<(PortId, ChannelId)>, ChannelError> {
        let path = "channelEnds".to_owned().try_into().unwrap(); // safety - path must be valid since ClientId is a valid Identifier

        let keys = self.store.get_keys(&path);
        let channels = keys
            .into_iter()
            .flat_map(|path| {
                let value = self.store.get(Height::Pending, &path)?;
                let channel_end: ChannelEnd = IbcRawChannelEnd::decode(value.as_slice())
                    .map(|v| v.try_into().unwrap()) // safety - data on the store is assumed to be well-formed
                    .ok()?;

                if channel_end.connection_hops.first() == Some(cid) {
                    let path_parts: Vec<&str> = path.split('/').collect();
                    assert_eq!(path_parts.len(), 5);
                    assert_eq!(path_parts[1], "ports");
                    assert_eq!(path_parts[3], "channels");
                    // safety - data on the store is assumed to be well-formed
                    Some((
                        path_parts[2].parse().unwrap(),
                        path_parts[4].parse().unwrap(),
                    ))
                } else {
                    None
                }
            })
            .collect();
        Ok(channels)
    }

    fn client_state(&self, client_id: &ClientId) -> Result<AnyClientState, ChannelError> {
        ConnectionReader::client_state(self, client_id).map_err(ChannelError::ics03_connection)
    }

    fn client_consensus_state(
        &self,
        client_id: &ClientId,
        height: IbcHeight,
    ) -> Result<AnyConsensusState, ChannelError> {
        ConnectionReader::client_consensus_state(self, client_id, height)
            .map_err(ChannelError::ics03_connection)
    }

    fn authenticated_capability(&self, _port_id: &PortId) -> Result<Capability, ChannelError> {
        // TODO(hu55a1n1): Copy SDK impl
        Ok(Capability::default())
    }

    fn get_next_sequence_send(
        &self,
        port_channel_id: &(PortId, ChannelId),
    ) -> Result<Sequence, ChannelError> {
        let path = format!(
            "nextSequenceSend/ports/{}/channels/{}",
            port_channel_id.0, port_channel_id.1
        )
        .try_into()
        .unwrap(); // safety - path must be valid since ClientId is a valid Identifier
        self.store
            .get(Height::Pending, &path)
            .map(|v| serde_json::from_str(&String::from_utf8(v).unwrap()).unwrap()) // safety - data on the store is assumed to be well-formed
            .ok_or_else(ChannelError::implementation_specific)
    }

    fn get_next_sequence_recv(
        &self,
        port_channel_id: &(PortId, ChannelId),
    ) -> Result<Sequence, ChannelError> {
        let path = format!(
            "nextSequenceRecv/ports/{}/channels/{}",
            port_channel_id.0, port_channel_id.1
        )
        .try_into()
        .unwrap(); // safety - path must be valid since ClientId is a valid Identifier
        self.store
            .get(Height::Pending, &path)
            .map(|v| serde_json::from_str(&String::from_utf8(v).unwrap()).unwrap()) // safety - data on the store is assumed to be well-formed
            .ok_or_else(ChannelError::implementation_specific)
    }

    fn get_next_sequence_ack(
        &self,
        port_channel_id: &(PortId, ChannelId),
    ) -> Result<Sequence, ChannelError> {
        let path = format!(
            "nextSequenceAck/ports/{}/channels/{}",
            port_channel_id.0, port_channel_id.1
        )
        .try_into()
        .unwrap(); // safety - path must be valid since ClientId is a valid Identifier
        self.store
            .get(Height::Pending, &path)
            .map(|v| serde_json::from_str(&String::from_utf8(v).unwrap()).unwrap()) // safety - data on the store is assumed to be well-formed
            .ok_or_else(ChannelError::implementation_specific)
    }

    fn get_packet_commitment(
        &self,
        key: &(PortId, ChannelId, Sequence),
    ) -> Result<String, ChannelError> {
        let path = format!(
            "commitments/ports/{}/channels/{}/packets/{}",
            key.0, key.1, key.2
        )
        .try_into()
        .unwrap(); // safety - path must be valid since ClientId is a valid Identifier
        self.store
            .get(Height::Pending, &path)
            .map(|v| String::from_utf8(v).unwrap()) // safety - data on the store is assumed to be well-formed
            .ok_or_else(ChannelError::implementation_specific)
    }

    fn get_packet_receipt(
        &self,
        key: &(PortId, ChannelId, Sequence),
    ) -> Result<Receipt, ChannelError> {
        let path = format!(
            "receipts/ports/{}/channels/{}/receipts/{}",
            key.0, key.1, key.2
        )
        .try_into()
        .unwrap(); // safety - path must be valid since ClientId is a valid Identifier
        self.store
            .get(Height::Pending, &path)
            .map(|_| Receipt::Ok) // safety - data on the store is assumed to be well-formed
            .ok_or_else(ChannelError::implementation_specific)
    }

    fn get_packet_acknowledgement(
        &self,
        key: &(PortId, ChannelId, Sequence),
    ) -> Result<String, ChannelError> {
        let path = format!(
            "acks/ports/{}/channels/{}/acknowledgements/{}",
            key.0, key.1, key.2
        )
        .try_into()
        .unwrap(); // safety - path must be valid since ClientId is a valid Identifier
        self.store
            .get(Height::Pending, &path)
            .map(|v| String::from_utf8(v).unwrap()) // safety - data on the store is assumed to be well-formed
            .ok_or_else(ChannelError::implementation_specific)
    }

    fn hash(&self, value: String) -> String {
        let r = sha2::Sha256::digest(value.as_bytes());
        format!("{:x}", r)
    }

    fn host_height(&self) -> IbcHeight {
        IbcHeight::new(0, self.store.current_height())
    }

    fn host_timestamp(&self) -> Timestamp {
        Timestamp::now()
    }

    fn channel_counter(&self) -> Result<u64, ChannelError> {
        Ok(self.channel_counter)
    }
}

impl<S: Store> ChannelKeeper for Ibc<S> {
    fn store_packet_commitment(
        &mut self,
        key: (PortId, ChannelId, Sequence),
        timestamp: Timestamp,
        height: IbcHeight,
        data: Vec<u8>,
    ) -> Result<(), ChannelError> {
        let path = format!(
            "commitments/ports/{}/channels/{}/packets/{}",
            key.0, key.1, key.2
        )
        .try_into()
        .unwrap(); // safety - path must be valid since ClientId is a valid Identifier
        self.store
            .set(
                path,
                ChannelReader::hash(self, format!("{:?},{:?},{:?}", timestamp, height, data,))
                    .into(),
            ) // safety - cannot fail since ClientType's Serialize impl doesn't fail
            .map_err(|_| ChannelError::implementation_specific())?;
        Ok(())
    }

    fn delete_packet_commitment(
        &mut self,
        key: (PortId, ChannelId, Sequence),
    ) -> Result<(), ChannelError> {
        let path = format!(
            "commitments/ports/{}/channels/{}/packets/{}",
            key.0, key.1, key.2
        )
        .try_into()
        .unwrap(); // safety - path must be valid since ClientId is a valid Identifier
        self.store.delete(&path);
        Ok(())
    }

    fn store_packet_receipt(
        &mut self,
        key: (PortId, ChannelId, Sequence),
        _receipt: Receipt,
    ) -> Result<(), ChannelError> {
        let path = format!(
            "receipts/ports/{}/channels/{}/receipts/{}",
            key.0, key.1, key.2
        )
        .try_into()
        .unwrap(); // safety - path must be valid since ClientId is a valid Identifier
        self.store
            .set(path, Vec::default()) // safety - cannot fail since ClientType's Serialize impl doesn't fail
            .map_err(|_| ChannelError::implementation_specific())?;
        Ok(())
    }

    fn store_packet_acknowledgement(
        &mut self,
        key: (PortId, ChannelId, Sequence),
        ack: Vec<u8>,
    ) -> Result<(), ChannelError> {
        let path = format!(
            "acks/ports/{}/channels/{}/acknowledgements/{}",
            key.0, key.1, key.2
        )
        .try_into()
        .unwrap(); // safety - path must be valid since ClientId is a valid Identifier
        self.store
            .set(path, ack) // safety - cannot fail since ClientType's Serialize impl doesn't fail
            .map_err(|_| ChannelError::implementation_specific())?;
        Ok(())
    }

    fn delete_packet_acknowledgement(
        &mut self,
        key: (PortId, ChannelId, Sequence),
    ) -> Result<(), ChannelError> {
        let path = format!(
            "acks/ports/{}/channels/{}/acknowledgements/{}",
            key.0, key.1, key.2
        )
        .try_into()
        .unwrap(); // safety - path must be valid since ClientId is a valid Identifier
        self.store.delete(&path);
        Ok(())
    }

    fn store_connection_channels(
        &mut self,
        conn_id: ConnectionId,
        port_channel_id: &(PortId, ChannelId),
    ) -> Result<(), ChannelError> {
        let path = format!(
            "connections/{}/channels/{}-{}",
            conn_id, port_channel_id.0, port_channel_id.1
        )
        .try_into()
        .unwrap(); // safety - path must be valid since ClientId is a valid Identifier
        self.store
            .set(path, Vec::default()) // safety - cannot fail since ClientType's Serialize impl doesn't fail
            .map_err(|_| ChannelError::implementation_specific())?;
        Ok(())
    }

    fn store_channel(
        &mut self,
        port_channel_id: (PortId, ChannelId),
        channel_end: &ChannelEnd,
    ) -> Result<(), ChannelError> {
        let data: IbcRawChannelEnd = channel_end.clone().into();
        let mut buffer = Vec::new();
        data.encode(&mut buffer)
            .map_err(|_| ChannelError::implementation_specific())?;

        let path = format!(
            "channelEnds/ports/{}/channels/{}",
            port_channel_id.0, port_channel_id.1
        )
        .try_into()
        .unwrap(); // safety - path must be valid since ClientId is a valid Identifier
        self.store
            .set(path, buffer)
            .map_err(|_| ChannelError::implementation_specific())?;
        Ok(())
    }

    fn store_next_sequence_send(
        &mut self,
        port_channel_id: (PortId, ChannelId),
        seq: Sequence,
    ) -> Result<(), ChannelError> {
        let path = format!(
            "nextSequenceSend/ports/{}/channels/{}",
            port_channel_id.0, port_channel_id.1
        )
        .try_into()
        .unwrap(); // safety - path must be valid since ClientId is a valid Identifier
        self.store
            .set(path, serde_json::to_string(&seq).unwrap().into()) // safety - cannot fail since ClientType's Serialize impl doesn't fail
            .map_err(|_| ChannelError::implementation_specific())?;
        Ok(())
    }

    fn store_next_sequence_recv(
        &mut self,
        port_channel_id: (PortId, ChannelId),
        seq: Sequence,
    ) -> Result<(), ChannelError> {
        let path = format!(
            "nextSequenceRecv/ports/{}/channels/{}",
            port_channel_id.0, port_channel_id.1
        )
        .try_into()
        .unwrap(); // safety - path must be valid since ClientId is a valid Identifier
        self.store
            .set(path, serde_json::to_string(&seq).unwrap().into()) // safety - cannot fail since ClientType's Serialize impl doesn't fail
            .map_err(|_| ChannelError::implementation_specific())?;
        Ok(())
    }

    fn store_next_sequence_ack(
        &mut self,
        port_channel_id: (PortId, ChannelId),
        seq: Sequence,
    ) -> Result<(), ChannelError> {
        let path = format!(
            "nextSequenceAck/ports/{}/channels/{}",
            port_channel_id.0, port_channel_id.1
        )
        .try_into()
        .unwrap(); // safety - path must be valid since ClientId is a valid Identifier
        self.store
            .set(path, serde_json::to_string(&seq).unwrap().into()) // safety - cannot fail since ClientType's Serialize impl doesn't fail
            .map_err(|_| ChannelError::implementation_specific())?;
        Ok(())
    }

    fn increase_channel_counter(&mut self) {
        self.channel_counter += 1;
    }
}

impl<S: Store> PortReader for Ibc<S> {
    fn lookup_module_by_port(&self, _port_id: &PortId) -> Result<Capability, PortError> {
        todo!()
    }

    fn authenticate(&self, _key: &Capability, _port_id: &PortId) -> bool {
        todo!()
    }
}

impl<S: Store> Ics20Context for Ibc<S> {}

impl<S: Store> Ics26Context for Ibc<S> {}

<<<<<<< HEAD
impl<S: ProvableStore> Module for Ibc<S> {
    type Store = S;

=======
impl<S: ProvableStore> Module<S> for Ibc<S> {
>>>>>>> 3350d366
    fn deliver(&mut self, message: Any) -> Result<Vec<Event>, ModuleError> {
        let msg = decode(message).map_err(|_| ModuleError::not_handled())?;

        debug!("Dispatching message: {:?}", msg);
        match dispatch(self, msg) {
            Ok(output) => Ok(output
                .events
                .into_iter()
                .map(|ev| TmEvent(ev.try_into().unwrap()).into())
                .collect()),
            Err(e) => Err(ModuleError::ibc(e)),
        }
    }

    fn query(
        &self,
        data: &[u8],
        path: Option<&Path>,
        height: Height,
        prove: bool,
    ) -> Result<QueryResult, ModuleError> {
        let path = path.ok_or_else(ModuleError::not_handled)?;
        if path.to_string() != IBC_QUERY_PATH {
            return Err(ModuleError::not_handled());
        }

        let path: Path = String::from_utf8(data.to_vec())
            .map_err(|_| Error::ics02_client(ClientError::implementation_specific()))?
            .try_into()?;

        let _ = IbcPath::try_from(path.clone())
            .map_err(|_| Error::ics02_client(ClientError::implementation_specific()))?;

        debug!(
            "Querying for path ({}) at height {:?}",
            path.to_string(),
            height
        );

        let proof = if prove {
            let proof = self
                .get_proof(height, &path)
                .ok_or_else(|| Error::ics02_client(ClientError::implementation_specific()))?;
            Some(vec![ProofOp {
                r#type: "".to_string(),
                key: path.to_string().into_bytes(),
                data: proof,
            }])
        } else {
            None
        };

        let data = self
            .store
            .get(height, &path)
            .ok_or_else(|| Error::ics02_client(ClientError::implementation_specific()))?;
        Ok(QueryResult { data, proof })
    }

<<<<<<< HEAD
    fn store(&mut self) -> &mut S {
        &mut self.store
    }
}

struct TmEvent(TendermintEvent);

impl From<TmEvent> for Event {
    fn from(value: TmEvent) -> Self {
        Self {
            r#type: value.0.type_str,
            attributes: value
                .0
                .attributes
                .into_iter()
                .map(|attr| EventAttribute {
                    key: attr.key.as_ref().into(),
                    value: attr.value.as_ref().into(),
                    index: true,
                })
                .collect(),
=======
    fn commit(&mut self) -> Result<Vec<u8>, S::Error> {
        self.store.commit()
    }

    fn store(&self) -> S {
        self.store.clone()
    }
}

struct IbcEventWrapper(IbcEvent);

impl From<IbcEventWrapper> for Event {
    fn from(value: IbcEventWrapper) -> Self {
        match value.0 {
            IbcEvent::CreateClient(c) => Self {
                r#type: "create_client".to_string(),
                attributes: vec![EventAttribute {
                    key: "client_id".as_bytes().to_vec(),
                    value: c.client_id().to_string().as_bytes().to_vec(),
                    index: true,
                }],
            },
            IbcEvent::UpdateClient(c) => Self {
                r#type: "update_client".to_string(),
                attributes: vec![EventAttribute {
                    key: "client_id".as_bytes().to_vec(),
                    value: c.client_id().to_string().as_bytes().to_vec(),
                    index: true,
                }],
            },
            IbcEvent::OpenInitConnection(conn_open_init) => Self {
                r#type: "connection_open_init".to_string(),
                attributes: vec![EventAttribute {
                    key: "connection_id".as_bytes().to_vec(),
                    value: conn_open_init
                        .connection_id()
                        .as_ref()
                        .unwrap()
                        .to_string()
                        .as_bytes()
                        .to_vec(),
                    index: true,
                }],
            },
            IbcEvent::OpenTryConnection(conn_open_try) => Self {
                r#type: "connection_open_try".to_string(),
                attributes: vec![EventAttribute {
                    key: "connection_id".as_bytes().to_vec(),
                    value: conn_open_try
                        .connection_id()
                        .as_ref()
                        .unwrap()
                        .to_string()
                        .as_bytes()
                        .to_vec(),
                    index: true,
                }],
            },
            IbcEvent::OpenAckConnection(conn_open_ack) => Self {
                r#type: "connection_open_ack".to_string(),
                attributes: vec![EventAttribute {
                    key: "connection_id".as_bytes().to_vec(),
                    value: conn_open_ack
                        .connection_id()
                        .as_ref()
                        .unwrap()
                        .to_string()
                        .as_bytes()
                        .to_vec(),
                    index: true,
                }],
            },
            IbcEvent::OpenConfirmConnection(conn_open_confirm) => Self {
                r#type: "connection_open_confirm".to_string(),
                attributes: vec![EventAttribute {
                    key: "connection_id".as_bytes().to_vec(),
                    value: conn_open_confirm
                        .connection_id()
                        .as_ref()
                        .unwrap()
                        .to_string()
                        .as_bytes()
                        .to_vec(),
                    index: true,
                }],
            },
            _ => todo!(),
>>>>>>> 3350d366
        }
    }
}

#[tonic::async_trait]
impl<S: ProvableStore + 'static> ClientQuery for Ibc<S> {
    async fn client_state(
        &self,
        _request: Request<QueryClientStateRequest>,
    ) -> Result<Response<QueryClientStateResponse>, Status> {
        unimplemented!()
    }

    async fn client_states(
        &self,
        _request: Request<QueryClientStatesRequest>,
    ) -> Result<Response<QueryClientStatesResponse>, Status> {
        unimplemented!()
    }

    async fn consensus_state(
        &self,
        _request: Request<QueryConsensusStateRequest>,
    ) -> Result<Response<QueryConsensusStateResponse>, Status> {
        unimplemented!()
    }

    async fn consensus_states(
        &self,
        request: Request<QueryConsensusStatesRequest>,
    ) -> Result<Response<QueryConsensusStatesResponse>, Status> {
        trace!("Got consensus states request: {:?}", request);

        let path = format!("clients/{}/consensusStates", request.get_ref().client_id)
            .try_into()
            .map_err(|e| Status::invalid_argument(format!("{}", e)))?;

        let keys = self.store.get_keys(&path);
        let consensus_states = keys
            .into_iter()
            .map(|path| {
                if let Ok(IbcPath::ClientConsensusState { epoch, height, .. }) =
                    IbcPath::try_from(path.clone())
                {
                    // safety - data on the store is assumed to be well-formed
                    let consensus_state = self.store.get(Height::Pending, &path).unwrap();
                    let consensus_state = Any::decode(consensus_state.as_slice())
                        .expect("failed to decode consensus state");

                    ConsensusStateWithHeight {
                        height: Some(RawHeight {
                            revision_number: epoch,
                            revision_height: height,
                        }),
                        consensus_state: Some(consensus_state),
                    }
                } else {
                    panic!("unexpected path") // safety - store paths are assumed to be well-formed
                }
            })
            .collect();

        Ok(Response::new(QueryConsensusStatesResponse {
            consensus_states,
            pagination: None, // TODO(hu55a1n1): add pagination support
        }))
    }

    async fn client_status(
        &self,
        _request: Request<QueryClientStatusRequest>,
    ) -> Result<Response<QueryClientStatusResponse>, Status> {
        unimplemented!()
    }

    async fn client_params(
        &self,
        _request: Request<QueryClientParamsRequest>,
    ) -> Result<Response<QueryClientParamsResponse>, Status> {
        unimplemented!()
    }

    async fn upgraded_client_state(
        &self,
        _request: Request<QueryUpgradedClientStateRequest>,
    ) -> Result<Response<QueryUpgradedClientStateResponse>, Status> {
        unimplemented!()
    }

    async fn upgraded_consensus_state(
        &self,
        _request: Request<QueryUpgradedConsensusStateRequest>,
    ) -> Result<Response<QueryUpgradedConsensusStateResponse>, Status> {
        unimplemented!()
    }
}

#[tonic::async_trait]
impl<S: ProvableStore + 'static> ConnectionQuery for Ibc<S> {
    async fn connection(
        &self,
        request: Request<QueryConnectionRequest>,
    ) -> Result<Response<QueryConnectionResponse>, Status> {
        let conn_id = ConnectionId::from_str(&request.get_ref().connection_id)
            .map_err(|_| Status::invalid_argument("invalid connection id"))?;
        let conn = ConnectionReader::connection_end(self, &conn_id).ok();
        Ok(Response::new(QueryConnectionResponse {
            connection: conn.map(|c| ConnectionEndWrapper(c.into()).into()),
            proof: vec![],
            proof_height: None,
        }))
    }

    async fn connections(
        &self,
        _request: Request<QueryConnectionsRequest>,
    ) -> Result<Response<QueryConnectionsResponse>, Status> {
        todo!()
    }
<<<<<<< HEAD

    async fn client_connections(
        &self,
        _request: Request<QueryClientConnectionsRequest>,
    ) -> Result<Response<QueryClientConnectionsResponse>, Status> {
        todo!()
    }

    async fn connection_client_state(
        &self,
        _request: Request<QueryConnectionClientStateRequest>,
    ) -> Result<Response<QueryConnectionClientStateResponse>, Status> {
        todo!()
    }

    async fn connection_consensus_state(
        &self,
        _request: Request<QueryConnectionConsensusStateRequest>,
    ) -> Result<Response<QueryConnectionConsensusStateResponse>, Status> {
        todo!()
    }
}

struct ConnectionEndWrapper(IbcRawConnectionEnd);

impl From<ConnectionEndWrapper> for RawConnectionEnd {
    fn from(conn: ConnectionEndWrapper) -> Self {
        Self {
            client_id: conn.0.client_id,
            versions: conn
                .0
                .versions
                .into_iter()
                .map(|v| RawVersion {
                    identifier: v.identifier,
                    features: v.features,
                })
                .collect(),
            state: conn.0.state,
            counterparty: conn.0.counterparty.map(|c| RawCounterParty {
                client_id: c.client_id,
                connection_id: c.connection_id,
                prefix: c.prefix.map(|p| MerklePrefix {
                    key_prefix: p.key_prefix,
                }),
            }),
            delay_period: 0,
        }
    }
}

struct IbcHeightExt(IcsHeight);
=======
>>>>>>> 3350d366

    async fn client_connections(
        &self,
        _request: Request<QueryClientConnectionsRequest>,
    ) -> Result<Response<QueryClientConnectionsResponse>, Status> {
        todo!()
    }

    async fn connection_client_state(
        &self,
        _request: Request<QueryConnectionClientStateRequest>,
    ) -> Result<Response<QueryConnectionClientStateResponse>, Status> {
        todo!()
    }

    async fn connection_consensus_state(
        &self,
        _request: Request<QueryConnectionConsensusStateRequest>,
    ) -> Result<Response<QueryConnectionConsensusStateResponse>, Status> {
        todo!()
    }
}

struct ConnectionEndWrapper(IbcRawConnectionEnd);

impl From<ConnectionEndWrapper> for RawConnectionEnd {
    fn from(conn: ConnectionEndWrapper) -> Self {
        Self {
            client_id: conn.0.client_id,
            versions: conn
                .0
                .versions
                .into_iter()
                .map(|v| RawVersion {
                    identifier: v.identifier,
                    features: v.features,
                })
                .collect(),
            state: conn.0.state,
            counterparty: conn.0.counterparty.map(|c| RawCounterParty {
                client_id: c.client_id,
                connection_id: c.connection_id,
                prefix: c.prefix.map(|p| MerklePrefix {
                    key_prefix: p.key_prefix,
                }),
            }),
            delay_period: 0,
        }
    }
}

#[derive(Debug)]
enum PortChannelPairParseError {
    Malformed,
    InvalidPortId(ValidationError),
    InvalidChannelId(ValidationError),
}

struct PortChannelPair((PortId, ChannelId));

impl FromStr for PortChannelPair {
    type Err = PortChannelPairParseError;

    fn from_str(s: &str) -> Result<Self, Self::Err> {
        let parts: Vec<&str> = s.split('-').collect();
        if parts.len() != 2 {
            return Err(PortChannelPairParseError::Malformed);
        }

        Ok(PortChannelPair((
            parts[0]
                .parse()
                .map_err(PortChannelPairParseError::InvalidPortId)?,
            parts[1]
                .parse()
                .map_err(PortChannelPairParseError::InvalidChannelId)?,
        )))
    }
}<|MERGE_RESOLUTION|>--- conflicted
+++ resolved
@@ -12,22 +12,11 @@
 use crate::prostgen::ibc::core::commitment::v1::MerklePrefix;
 use crate::prostgen::ibc::core::connection::v1::{
     query_server::Query as ConnectionQuery, ConnectionEnd as RawConnectionEnd,
-<<<<<<< HEAD
-    Counterparty as RawCounterParty, Version as RawVersion,
-};
-use crate::prostgen::ibc::core::connection::v1::{
-    QueryClientConnectionsRequest, QueryClientConnectionsResponse,
-    QueryConnectionClientStateRequest, QueryConnectionClientStateResponse,
-    QueryConnectionConsensusStateRequest, QueryConnectionConsensusStateResponse,
-    QueryConnectionRequest, QueryConnectionResponse, QueryConnectionsRequest,
-    QueryConnectionsResponse,
-=======
     Counterparty as RawCounterParty, QueryClientConnectionsRequest, QueryClientConnectionsResponse,
     QueryConnectionClientStateRequest, QueryConnectionClientStateResponse,
     QueryConnectionConsensusStateRequest, QueryConnectionConsensusStateResponse,
     QueryConnectionRequest, QueryConnectionResponse, QueryConnectionsRequest,
     QueryConnectionsResponse, Version as RawVersion,
->>>>>>> 3350d366
 };
 
 use std::convert::{TryFrom, TryInto};
@@ -51,29 +40,18 @@
 use ibc::core::ics05_port::context::PortReader;
 use ibc::core::ics05_port::error::Error as PortError;
 use ibc::core::ics23_commitment::commitment::{CommitmentPrefix, CommitmentRoot};
-<<<<<<< HEAD
-use ibc::core::ics24_host::error::ValidationError;
-=======
->>>>>>> 3350d366
 use ibc::core::ics24_host::identifier::{ChannelId, ClientId, ConnectionId, PortId};
 use ibc::core::ics24_host::{path::PathError, Path as IbcPath, IBC_QUERY_PATH};
 use ibc::core::ics26_routing::context::Ics26Context;
 use ibc::core::ics26_routing::handler::{decode, dispatch};
 use ibc::timestamp::Timestamp;
 use ibc::Height as IbcHeight;
-<<<<<<< HEAD
 use ibc_proto::ibc::core::channel::v1::Channel as IbcRawChannelEnd;
 use ibc_proto::ibc::core::connection::v1::ConnectionEnd as IbcRawConnectionEnd;
 use prost::Message;
 use prost_types::Any;
 use sha2::Digest;
 use tendermint::{abci::responses::Event as TendermintEvent, Hash, Time};
-=======
-use ibc_proto::ibc::core::connection::v1::ConnectionEnd as IbcRawConnectionEnd;
-use prost::Message;
-use prost_types::Any;
-use tendermint::{Hash, Time};
->>>>>>> 3350d366
 use tendermint_proto::abci::{Event, EventAttribute};
 use tendermint_proto::crypto::ProofOp;
 use tonic::{Request, Response, Status};
@@ -113,11 +91,8 @@
     client_counter: u64,
     /// Counter for connections
     conn_counter: u64,
-<<<<<<< HEAD
     /// Counter for channels
     channel_counter: u64,
-=======
->>>>>>> 3350d366
 }
 
 impl<S: ProvableStore> Ibc<S> {
@@ -126,10 +101,7 @@
             store,
             client_counter: 0,
             conn_counter: 0,
-<<<<<<< HEAD
             channel_counter: 0,
-=======
->>>>>>> 3350d366
         }
     }
 
@@ -148,14 +120,9 @@
     fn client_type(&self, client_id: &ClientId) -> Result<ClientType, ClientError> {
         let path = IbcPath::ClientType(client_id.clone());
         self.store
-<<<<<<< HEAD
-            .get(Height::Pending, &path)
-            .map(|v| serde_json::from_str(&String::from_utf8(v).unwrap()).unwrap()) // safety - data on the store is assumed to be well-formed
-=======
             .get(Height::Pending, &path.into())
             // safety - data on the store is assumed to be well-formed
             .map(|v| serde_json::from_str(&String::from_utf8(v).unwrap()).unwrap())
->>>>>>> 3350d366
             .ok_or_else(ClientError::implementation_specific)
     }
 
@@ -183,11 +150,7 @@
         };
         let value = self
             .store
-<<<<<<< HEAD
-            .get(Height::Pending, &path)
-=======
             .get(Height::Pending, &path.into())
->>>>>>> 3350d366
             .ok_or_else(|| ClientError::consensus_state_not_found(client_id.clone(), height))?;
         let consensus_state = Any::decode(value.as_slice());
         consensus_state
@@ -205,18 +168,6 @@
             .unwrap(); // safety - path must be valid since ClientId and height are valid Identifiers
 
         let keys = self.store.get_keys(&path);
-<<<<<<< HEAD
-        let found_path = keys.iter().find(|path| {
-            let cs_height = path
-                .to_string()
-                .split('/')
-                .last()
-                .expect("invalid path") // safety - prefixed paths will have atleast one '/'
-                .parse::<IbcHeightExt>()
-                .expect("couldn't parse Path as Height"); // safety - data on the store is assumed to be well-formed
-
-            height > cs_height.0
-=======
         let found_path = keys.into_iter().find(|path| {
             if let Ok(IbcPath::ClientConsensusState {
                 epoch: revision_number,
@@ -232,21 +183,13 @@
             } else {
                 false
             }
->>>>>>> 3350d366
         });
 
         if let Some(path) = found_path {
             // safety - data on the store is assumed to be well-formed
-<<<<<<< HEAD
-            let consensus_state = self.store.get(Height::Pending, path).unwrap();
-            let consensus_state =
-                Any::decode(consensus_state.as_slice()).expect("failed to decode consensus state");
-
-=======
             let consensus_state = self.store.get(Height::Pending, &path).unwrap();
             let consensus_state =
                 Any::decode(consensus_state.as_slice()).expect("failed to decode consensus state");
->>>>>>> 3350d366
             Ok(Some(consensus_state.try_into()?))
         } else {
             Ok(None)
@@ -264,17 +207,6 @@
 
         let keys = self.store.get_keys(&path);
         let pos = keys.iter().position(|path| {
-<<<<<<< HEAD
-            let cs_height = path
-                .to_string()
-                .split('/')
-                .last()
-                .expect("invalid path") // safety - prefixed paths will have atleast one '/'
-                .parse::<IbcHeightExt>()
-                .expect("couldn't parse Path as Height"); // safety - data on the store is assumed to be well-formed
-
-            height >= cs_height.0
-=======
             if let Ok(IbcPath::ClientConsensusState {
                 epoch: revision_number,
                 height: revision_height,
@@ -289,7 +221,6 @@
             } else {
                 false
             }
->>>>>>> 3350d366
         });
 
         if let Some(pos) = pos {
@@ -320,14 +251,10 @@
     ) -> Result<(), ClientError> {
         let path = IbcPath::ClientType(client_id);
         self.store
-<<<<<<< HEAD
-            .set(path, serde_json::to_string(&client_type).unwrap().into()) // safety - cannot fail since ClientType's Serialize impl doesn't fail
-=======
             .set(
                 path.into(),
                 serde_json::to_string(&client_type).unwrap().into(),
             ) // safety - cannot fail since ClientType's Serialize impl doesn't fail
->>>>>>> 3350d366
             .map_err(|_| ClientError::implementation_specific())?;
         Ok(())
     }
@@ -344,11 +271,7 @@
 
         let path = IbcPath::ClientState(client_id);
         self.store
-<<<<<<< HEAD
-            .set(path, buffer)
-=======
             .set(path.into(), buffer)
->>>>>>> 3350d366
             .map_err(|_| ClientError::implementation_specific())?;
         Ok(())
     }
@@ -370,11 +293,7 @@
             height: height.revision_height,
         };
         self.store
-<<<<<<< HEAD
-            .set(path, buffer)
-=======
             .set(path.into(), buffer)
->>>>>>> 3350d366
             .map_err(|_| ClientError::implementation_specific())?;
         Ok(())
     }
@@ -386,17 +305,10 @@
 
 impl<S: Store> ConnectionReader for Ibc<S> {
     fn connection_end(&self, conn_id: &ConnectionId) -> Result<ConnectionEnd, ConnectionError> {
-<<<<<<< HEAD
-        let path = format!("connections/{}", conn_id).try_into().unwrap(); // safety - path must be valid since ClientId is a valid Identifier
-        let value = self
-            .store
-            .get(Height::Pending, &path)
-=======
         let path = IbcPath::Connections(conn_id.clone());
         let value = self
             .store
             .get(Height::Pending, &path.into())
->>>>>>> 3350d366
             .ok_or_else(ConnectionError::implementation_specific)?;
         let connection_end = IbcRawConnectionEnd::decode(value.as_slice());
         connection_end
@@ -434,10 +346,7 @@
         &self,
         _height: IbcHeight,
     ) -> Result<AnyConsensusState, ConnectionError> {
-<<<<<<< HEAD
         // FIXME: store host consensus state and return it here
-=======
->>>>>>> 3350d366
         Ok(AnyConsensusState::Tendermint(ConsensusState::new(
             CommitmentRoot::from_bytes(&[]),
             Time::unix_epoch(),
@@ -461,15 +370,9 @@
         data.encode(&mut buffer)
             .map_err(|_| ConnectionError::implementation_specific())?;
 
-<<<<<<< HEAD
-        let path = format!("connections/{}", connection_id).try_into().unwrap(); // safety - path must be valid since ClientId is a valid Identifier
-        self.store
-            .set(path, buffer)
-=======
         let path = IbcPath::Connections(connection_id);
         self.store
             .set(path.into(), buffer)
->>>>>>> 3350d366
             .map_err(|_| ConnectionError::implementation_specific())?;
         Ok(())
     }
@@ -479,13 +382,7 @@
         connection_id: ConnectionId,
         client_id: &ClientId,
     ) -> Result<(), ConnectionError> {
-<<<<<<< HEAD
-        let path = format!("clients/{}/connections", client_id)
-            .try_into()
-            .unwrap(); // safety - path must be valid since ClientId is a valid Identifier
-=======
         let path = IbcPath::ClientConnections(client_id.clone()).into();
->>>>>>> 3350d366
         let mut conn_ids: Vec<ConnectionId> = self
             .store
             .get(Height::Pending, &path)
@@ -546,7 +443,11 @@
                     .ok()?;
 
                 if channel_end.connection_hops.first() == Some(cid) {
-                    let path_parts: Vec<&str> = path.split('/').collect();
+                    let path_parts: Vec<String> = path
+                        .into_parts()
+                        .iter_mut()
+                        .map(|i| i.to_string())
+                        .collect();
                     assert_eq!(path_parts.len(), 5);
                     assert_eq!(path_parts[1], "ports");
                     assert_eq!(path_parts[3], "channels");
@@ -890,13 +791,9 @@
 
 impl<S: Store> Ics26Context for Ibc<S> {}
 
-<<<<<<< HEAD
 impl<S: ProvableStore> Module for Ibc<S> {
     type Store = S;
 
-=======
-impl<S: ProvableStore> Module<S> for Ibc<S> {
->>>>>>> 3350d366
     fn deliver(&mut self, message: Any) -> Result<Vec<Event>, ModuleError> {
         let msg = decode(message).map_err(|_| ModuleError::not_handled())?;
 
@@ -956,7 +853,6 @@
         Ok(QueryResult { data, proof })
     }
 
-<<<<<<< HEAD
     fn store(&mut self) -> &mut S {
         &mut self.store
     }
@@ -978,95 +874,6 @@
                     index: true,
                 })
                 .collect(),
-=======
-    fn commit(&mut self) -> Result<Vec<u8>, S::Error> {
-        self.store.commit()
-    }
-
-    fn store(&self) -> S {
-        self.store.clone()
-    }
-}
-
-struct IbcEventWrapper(IbcEvent);
-
-impl From<IbcEventWrapper> for Event {
-    fn from(value: IbcEventWrapper) -> Self {
-        match value.0 {
-            IbcEvent::CreateClient(c) => Self {
-                r#type: "create_client".to_string(),
-                attributes: vec![EventAttribute {
-                    key: "client_id".as_bytes().to_vec(),
-                    value: c.client_id().to_string().as_bytes().to_vec(),
-                    index: true,
-                }],
-            },
-            IbcEvent::UpdateClient(c) => Self {
-                r#type: "update_client".to_string(),
-                attributes: vec![EventAttribute {
-                    key: "client_id".as_bytes().to_vec(),
-                    value: c.client_id().to_string().as_bytes().to_vec(),
-                    index: true,
-                }],
-            },
-            IbcEvent::OpenInitConnection(conn_open_init) => Self {
-                r#type: "connection_open_init".to_string(),
-                attributes: vec![EventAttribute {
-                    key: "connection_id".as_bytes().to_vec(),
-                    value: conn_open_init
-                        .connection_id()
-                        .as_ref()
-                        .unwrap()
-                        .to_string()
-                        .as_bytes()
-                        .to_vec(),
-                    index: true,
-                }],
-            },
-            IbcEvent::OpenTryConnection(conn_open_try) => Self {
-                r#type: "connection_open_try".to_string(),
-                attributes: vec![EventAttribute {
-                    key: "connection_id".as_bytes().to_vec(),
-                    value: conn_open_try
-                        .connection_id()
-                        .as_ref()
-                        .unwrap()
-                        .to_string()
-                        .as_bytes()
-                        .to_vec(),
-                    index: true,
-                }],
-            },
-            IbcEvent::OpenAckConnection(conn_open_ack) => Self {
-                r#type: "connection_open_ack".to_string(),
-                attributes: vec![EventAttribute {
-                    key: "connection_id".as_bytes().to_vec(),
-                    value: conn_open_ack
-                        .connection_id()
-                        .as_ref()
-                        .unwrap()
-                        .to_string()
-                        .as_bytes()
-                        .to_vec(),
-                    index: true,
-                }],
-            },
-            IbcEvent::OpenConfirmConnection(conn_open_confirm) => Self {
-                r#type: "connection_open_confirm".to_string(),
-                attributes: vec![EventAttribute {
-                    key: "connection_id".as_bytes().to_vec(),
-                    value: conn_open_confirm
-                        .connection_id()
-                        .as_ref()
-                        .unwrap()
-                        .to_string()
-                        .as_bytes()
-                        .to_vec(),
-                    index: true,
-                }],
-            },
-            _ => todo!(),
->>>>>>> 3350d366
         }
     }
 }
@@ -1186,7 +993,6 @@
     ) -> Result<Response<QueryConnectionsResponse>, Status> {
         todo!()
     }
-<<<<<<< HEAD
 
     async fn client_connections(
         &self,
@@ -1236,87 +1042,4 @@
             delay_period: 0,
         }
     }
-}
-
-struct IbcHeightExt(IcsHeight);
-=======
->>>>>>> 3350d366
-
-    async fn client_connections(
-        &self,
-        _request: Request<QueryClientConnectionsRequest>,
-    ) -> Result<Response<QueryClientConnectionsResponse>, Status> {
-        todo!()
-    }
-
-    async fn connection_client_state(
-        &self,
-        _request: Request<QueryConnectionClientStateRequest>,
-    ) -> Result<Response<QueryConnectionClientStateResponse>, Status> {
-        todo!()
-    }
-
-    async fn connection_consensus_state(
-        &self,
-        _request: Request<QueryConnectionConsensusStateRequest>,
-    ) -> Result<Response<QueryConnectionConsensusStateResponse>, Status> {
-        todo!()
-    }
-}
-
-struct ConnectionEndWrapper(IbcRawConnectionEnd);
-
-impl From<ConnectionEndWrapper> for RawConnectionEnd {
-    fn from(conn: ConnectionEndWrapper) -> Self {
-        Self {
-            client_id: conn.0.client_id,
-            versions: conn
-                .0
-                .versions
-                .into_iter()
-                .map(|v| RawVersion {
-                    identifier: v.identifier,
-                    features: v.features,
-                })
-                .collect(),
-            state: conn.0.state,
-            counterparty: conn.0.counterparty.map(|c| RawCounterParty {
-                client_id: c.client_id,
-                connection_id: c.connection_id,
-                prefix: c.prefix.map(|p| MerklePrefix {
-                    key_prefix: p.key_prefix,
-                }),
-            }),
-            delay_period: 0,
-        }
-    }
-}
-
-#[derive(Debug)]
-enum PortChannelPairParseError {
-    Malformed,
-    InvalidPortId(ValidationError),
-    InvalidChannelId(ValidationError),
-}
-
-struct PortChannelPair((PortId, ChannelId));
-
-impl FromStr for PortChannelPair {
-    type Err = PortChannelPairParseError;
-
-    fn from_str(s: &str) -> Result<Self, Self::Err> {
-        let parts: Vec<&str> = s.split('-').collect();
-        if parts.len() != 2 {
-            return Err(PortChannelPairParseError::Malformed);
-        }
-
-        Ok(PortChannelPair((
-            parts[0]
-                .parse()
-                .map_err(PortChannelPairParseError::InvalidPortId)?,
-            parts[1]
-                .parse()
-                .map_err(PortChannelPairParseError::InvalidChannelId)?,
-        )))
-    }
 }